module OneLogin
  module RubySaml
    class Settings
      def initialize(overrides = {})
        config = DEFAULTS.merge(overrides)
        config.each do |k,v|
          acc = "#{k.to_s}=".to_sym
          self.send(acc, v) if self.respond_to? acc
        end
      end
      attr_accessor :assertion_consumer_service_url, :issuer, :sp_name_qualifier
<<<<<<< HEAD
      attr_accessor :assertion_consumer_service_binding
      attr_accessor :idp_sso_target_url, :idp_cert_fingerprint, :idp_cert, :name_identifier_format
      attr_accessor :authn_context
=======
      attr_accessor :idp_entity_id, :idp_sso_target_url, :idp_cert_fingerprint, :idp_cert, :name_identifier_format
>>>>>>> 34a43c98
      attr_accessor :idp_slo_target_url
      attr_accessor :name_identifier_value
      attr_accessor :sessionindex
      attr_accessor :assertion_consumer_logout_service_url
      attr_accessor :assertion_consumer_logout_service_binding
      attr_accessor :compress_request
      attr_accessor :double_quote_xml_attribute_values
      attr_accessor :passive
      attr_accessor :protocol_binding
      attr_accessor :attributes_index
      attr_accessor :force_authn
<<<<<<< HEAD
      attr_accessor :sign_request, :certificate, :private_key, :digest_method, :signature_method

      def simple_sign_request
        assertion_consumer_service_binding == 'urn:oasis:names:tc:SAML:2.0:bindings:HTTP-POST-SimpleSign'
      end
=======
      attr_accessor :authn_context
      attr_accessor :authn_context_comparison
      attr_accessor :authn_context_decl_ref
>>>>>>> 34a43c98

      private

      DEFAULTS = {
        :assertion_consumer_service_binding        => "urn:oasis:names:tc:SAML:2.0:bindings:HTTP-POST",
        :assertion_consumer_logout_service_binding => "urn:oasis:names:tc:SAML:2.0:bindings:HTTP-Redirect",
        :compress_request                          => true,
        :sign_request                              => false,
        :double_quote_xml_attribute_values         => false,
        :digest_method                             => "SHA1",
        :signature_method                          => "SHA1"
      }
    end
  end
end<|MERGE_RESOLUTION|>--- conflicted
+++ resolved
@@ -8,14 +8,17 @@
           self.send(acc, v) if self.respond_to? acc
         end
       end
-      attr_accessor :assertion_consumer_service_url, :issuer, :sp_name_qualifier
-<<<<<<< HEAD
+
+      attr_accessor :assertion_consumer_service_url
+      attr_accessor :issuer
+      attr_accessor :sp_name_qualifier
       attr_accessor :assertion_consumer_service_binding
-      attr_accessor :idp_sso_target_url, :idp_cert_fingerprint, :idp_cert, :name_identifier_format
+      attr_accessor :idp_entity_id
+      attr_accessor :idp_sso_target_url
+      attr_accessor :idp_cert_fingerprint
+      attr_accessor :idp_cert
+      attr_accessor :name_identifier_format
       attr_accessor :authn_context
-=======
-      attr_accessor :idp_entity_id, :idp_sso_target_url, :idp_cert_fingerprint, :idp_cert, :name_identifier_format
->>>>>>> 34a43c98
       attr_accessor :idp_slo_target_url
       attr_accessor :name_identifier_value
       attr_accessor :sessionindex
@@ -27,17 +30,18 @@
       attr_accessor :protocol_binding
       attr_accessor :attributes_index
       attr_accessor :force_authn
-<<<<<<< HEAD
-      attr_accessor :sign_request, :certificate, :private_key, :digest_method, :signature_method
+      attr_accessor :sign_request
+      attr_accessor :certificate
+      attr_accessor :private_key
+      attr_accessor :digest_method
+      attr_accessor :signature_method
+      attr_accessor :authn_context
+      attr_accessor :authn_context_comparison
+      attr_accessor :authn_context_decl_ref
 
       def simple_sign_request
         assertion_consumer_service_binding == 'urn:oasis:names:tc:SAML:2.0:bindings:HTTP-POST-SimpleSign'
       end
-=======
-      attr_accessor :authn_context
-      attr_accessor :authn_context_comparison
-      attr_accessor :authn_context_decl_ref
->>>>>>> 34a43c98
 
       private
 
